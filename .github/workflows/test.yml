on: ["push", "pull_request"]

name: Test Coveralls

jobs:
  test:
    runs-on: ubuntu-latest
    steps:
      - uses: actions/checkout@v4
      - uses: actions/setup-python@v5
        with:
          python-version: 3.11

      - name: Install deps
        run: |
          pip install -e .[dev]  # pytest, pytest-cov
          pip install coveralls

      - name: Run tests with coverage
        run: pytest --cov=blayers --cov-report=term-missing --cov-report=xml

<<<<<<< HEAD
      - name: Upload coverage to Coveralls
        env:
          GITHUB_TOKEN: ${{ secrets.GITHUB_TOKEN }}
        run: coveralls --service=github
=======
      - name: Check coverage
        run: |
          head -n 20 coverage.xml

      - name: Upload coverage reports to Codecov
        uses: codecov/codecov-action@v5
        with:
          token: ${{ secrets.CODECOV_TOKEN }}
          slug: georgeberry/blayers
          files: coverage.xml
>>>>>>> bae6292b
<|MERGE_RESOLUTION|>--- conflicted
+++ resolved
@@ -19,20 +19,7 @@
       - name: Run tests with coverage
         run: pytest --cov=blayers --cov-report=term-missing --cov-report=xml
 
-<<<<<<< HEAD
       - name: Upload coverage to Coveralls
         env:
           GITHUB_TOKEN: ${{ secrets.GITHUB_TOKEN }}
-        run: coveralls --service=github
-=======
-      - name: Check coverage
-        run: |
-          head -n 20 coverage.xml
-
-      - name: Upload coverage reports to Codecov
-        uses: codecov/codecov-action@v5
-        with:
-          token: ${{ secrets.CODECOV_TOKEN }}
-          slug: georgeberry/blayers
-          files: coverage.xml
->>>>>>> bae6292b
+        run: coveralls --service=github